--- conflicted
+++ resolved
@@ -305,12 +305,9 @@
 
   Closes :issue:`549`.
 
-<<<<<<< HEAD
 * Renamed sheet_name of LArray.to_excel to sheet since it can also be an index (closes :issue:580).
-=======
+
 * renamed argument `sheetname` of `read_excel` function as `sheet` (closes :issue:`587`).
-
->>>>>>> e710e745
 
 Fixes
 -----
